--- conflicted
+++ resolved
@@ -581,22 +581,11 @@
                 }
             }
         } else {
-<<<<<<< HEAD
-            bool stop{false};
-#pragma omp parallel for schedule(dynamic, 1) shared(stop)
-            for (std::size_t i = 0; i != tasks; ++i) {
-#pragma omp atomic read
-                bool local_stop = stop;
-                if (!local_stop && !thread_aware_function(omp_get_thread_num(), i))
-#pragma omp atomic write
-                    stop = true;
-=======
             std::atomic_bool stop{false};
 #pragma omp parallel for schedule(dynamic, 1) shared(stop)
             for (std::size_t i = 0; i != tasks; ++i) {
                 if (!stop.load(std::memory_order_relaxed) && !thread_aware_function(omp_get_thread_num(), i))
                     stop.store(true, std::memory_order_relaxed);
->>>>>>> e686a3dd
             }
         }
     }
