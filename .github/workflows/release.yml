--- conflicted
+++ resolved
@@ -270,9 +270,8 @@
         push: true
         tags: ${{ steps.meta.outputs.tags }}
         labels: ${{ steps.meta.outputs.labels }}
-<<<<<<< HEAD
-
-  build_usearch_libs:
+
+  build_csharp:
     name: Build USearch libraries
     strategy:
       matrix:
@@ -346,8 +345,6 @@
       - name: Publish NuGet packages
         run: |
           dotnet nuget push "${{  env.NUGET_DIR }}/*.nupkg" --api-key "${{ secrets.NUGET_APIKEY }}" --source "${{ env.NUGET_SOURCE }}"
-=======
->>>>>>> c6329e9b
 
   build_docs:
     name: Build Docs
